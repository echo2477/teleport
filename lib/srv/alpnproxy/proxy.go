--- conflicted
+++ resolved
@@ -60,11 +60,7 @@
 	// of the connection). It is set to defaults.HandshakeReadDeadline if
 	// unspecified.
 	ReadDeadline time.Duration
-<<<<<<< HEAD
-	// IdentityTLSConfig is TLS cluster configuration.
-=======
 	// IdentityTLSConfig is the TLS ProxyRole identity used in servers with localhost SANs values.
->>>>>>> 665a1288
 	IdentityTLSConfig *tls.Config
 	// AccessPoint is the auth server client.
 	AccessPoint auth.AccessPoint
@@ -215,21 +211,12 @@
 	if err := c.Router.CheckAndSetDefaults(); err != nil {
 		return trace.Wrap(err)
 	}
-<<<<<<< HEAD
-	if c.IdentityTLSConfig == nil {
-		return trace.BadParameter("missing identity tls config")
-	}
-	c.IdentityTLSConfig = c.IdentityTLSConfig.Clone()
-=======
->>>>>>> 665a1288
 	if c.AccessPoint == nil {
 		return trace.BadParameter("missing access point")
 	}
 	if c.ClusterName == "" {
 		return trace.BadParameter("missing cluster name")
 	}
-<<<<<<< HEAD
-=======
 
 	if c.IdentityTLSConfig == nil {
 		return trace.BadParameter("missing identity tls config")
@@ -239,7 +226,6 @@
 	fn := auth.WithClusterCAs(c.IdentityTLSConfig, c.AccessPoint, c.ClusterName, c.Log)
 	c.IdentityTLSConfig.GetConfigForClient = fn
 
->>>>>>> 665a1288
 	return nil
 }
 
@@ -248,12 +234,6 @@
 	if err := cfg.CheckAndSetDefaults(); err != nil {
 		return nil, trace.Wrap(err)
 	}
-<<<<<<< HEAD
-	cfg.IdentityTLSConfig.ClientAuth = tls.RequireAndVerifyClientCert
-	fn := auth.AddClusterCAPoolsToTLSConfig(cfg.IdentityTLSConfig, cfg.AccessPoint, cfg.ClusterName, cfg.Log)
-	cfg.IdentityTLSConfig.GetConfigForClient = fn
-=======
->>>>>>> 665a1288
 
 	return &Proxy{
 		cfg:                cfg,
@@ -267,11 +247,7 @@
 	ctx, cancel := context.WithCancel(ctx)
 	defer cancel()
 	p.cancel = cancel
-<<<<<<< HEAD
-	p.cfg.WebTLSConfig.NextProtos = common.ConvProtocolsToString(p.supportedProtocols)
-=======
 	p.cfg.WebTLSConfig.NextProtos = common.ProtocolsToString(p.supportedProtocols)
->>>>>>> 665a1288
 	for {
 		clientConn, err := p.cfg.Listener.Accept()
 		if err != nil {
